# Copyright(C) 2016, Red Hat, Inc., Stanislav Kozina
#
# This program is free software: you can redistribute it and/or modify
# it under the terms of the GNU General Public License as published by
# the Free Software Foundation, either version 3 of the License, or
# (at your option) any later version.
#
# This program is distributed in the hope that it will be useful,
# but WITHOUT ANY WARRANTY; without even the implied warranty of
# MERCHANTABILITY or FITNESS FOR A PARTICULAR PURPOSE.  See the
# GNU General Public License for more details.
#
# You should have received a copy of the GNU General Public License
# along with this program.  If not, see <http://www.gnu.org/licenses/>.

PROG=kabi-dw
<<<<<<< HEAD
SRCS=generate.c ksymtab.c check.c utils.c main.c objects.c
=======
SRCS=generate.c ksymtab.c check.c utils.c main.c stack.c
>>>>>>> bc0ec724

CC=gcc
CFLAGS=-Wall -O0 -g --std=c99 -c
LDFLAGS=-ldw -lelf -lfl

YACC=bison
YACCFLAGS=-d -t

FLEX=flex
FLEXFLAGS=

OBJS=$(SRCS:.c=.o)
OBJS+=parser.yy.o parser.tab.o

.PHONY: clean all depend

all: $(PROG)

debug: CFLAGS += -DDEBUG
debug: FLEXFLAGS += -d
debug: $(PROG)


$(PROG): $(OBJS)
	$(CC) -o $(PROG) $(OBJS) $(LDFLAGS)

%.o: %.c
	$(CC) $(CFLAGS) $< -o $@

parser.tab.c: parser.y
	$(YACC) $(YACCFLAGS) parser.y

parser.yy.c: parser.tab.c parser.l parser.h
#	$(YACC) $(YACCFLAGS) parser.y
	$(FLEX) $(FLEXFLAGS) -o parser.yy.c parser.l
#	$(CC) $(CFLAGS) parser.tab.c parser.yy.c

depend: .depend

.depend: $(SRCS)
	$(CC) $(CFLAGS) -MM $^ > ./.depend

-include .depend

clean:
	rm -f $(PROG) $(OBJS) .depend parser *.tab.c *.tab.h *.yy.c<|MERGE_RESOLUTION|>--- conflicted
+++ resolved
@@ -14,11 +14,7 @@
 # along with this program.  If not, see <http://www.gnu.org/licenses/>.
 
 PROG=kabi-dw
-<<<<<<< HEAD
-SRCS=generate.c ksymtab.c check.c utils.c main.c objects.c
-=======
-SRCS=generate.c ksymtab.c check.c utils.c main.c stack.c
->>>>>>> bc0ec724
+SRCS=generate.c ksymtab.c check.c utils.c main.c stack.c objects.c
 
 CC=gcc
 CFLAGS=-Wall -O0 -g --std=c99 -c
